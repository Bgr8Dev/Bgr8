<div align="center">

# 🌟 bgr8 Platform

> **Empowering individuals through community and mentorship**

[![License: MIT](https://img.shields.io/badge/License-MIT-yellow.svg?style=for-the-badge)](https://opensource.org/licenses/MIT)
[![Version](https://img.shields.io/badge/version-1.1.0-brightgreen.svg?style=for-the-badge)](CHANGELOG.md)
[![TypeScript](https://img.shields.io/badge/TypeScript-5.2-007ACC?style=for-the-badge&logo=typescript&logoColor=white)](https://www.typescriptlang.org/)
[![React](https://img.shields.io/badge/React-18.2-61DAFB?style=for-the-badge&logo=react&logoColor=black)](https://reactjs.org/)
[![Vite](https://img.shields.io/badge/Vite-5.0-646CFF?style=for-the-badge&logo=vite&logoColor=white)](https://vitejs.dev/)
[![Firebase](https://img.shields.io/badge/Firebase-11.3-FF6B35?style=for-the-badge&logo=firebase&logoColor=white)](https://firebase.google.com)
[![PRs Welcome](https://img.shields.io/badge/PRs-welcome-brightgreen.svg?style=for-the-badge)](CONTRIBUTING.md)

[![Linting](https://github.com/Hum2a/bgr8/actions/workflows/lint.yml/badge.svg?style=for-the-badge)](https://github.com/Hum2a/bgr8/actions/workflows/lint.yml)
[![CodeQL](https://github.com/Hum2a/bgr8/actions/workflows/code_quality.yml/badge.svg?style=for-the-badge)](https://github.com/Hum2a/bgr8/actions/workflows/code_quality.yml)

---

**A focused mentoring and community platform, centered around the BGr8 initiative and powered by a unique MentorAlgorithm with advanced availability management and intelligent search capabilities.**

[🚀 Quick Start](#-quick-start) • [📖 Documentation](#-documentation) • [🤝 Contributing](#-contributing) • [📄 License](#-license)

</div>

---

## 📋 Table of Contents

<details open>
<summary><strong>📖 Quick Navigation</strong></summary>

- [🎯 Overview](#-overview)
- [✨ Features](#-features)
- [🛠️ Tech Stack](#️-tech-stack)
- [⚡ Quick Start](#-quick-start)
- [📋 Prerequisites](#-prerequisites)
- [🚀 Installation](#-installation)
- [🌐 Deployment](#-deployment)
- [🔧 Environment Variables](#-environment-variables)
- [🧪 Testing](#-testing)
- [📁 Project Structure](#-project-structure)
- [🤝 Contributing](#-contributing)
- [📄 License](#-license)
- [🔒 Security](#-security)
- [📞 Contact](#-contact)
- [🙏 Acknowledgments](#-acknowledgments)

</details>

---

## 🎯 Overview

<div align="center">

| 🏢 **Platform Unit** | 📝 **Description** | 🚀 **Status** |
|:--------------------:|:------------------:|:-------------:|
| 🌟 **BGr8** | Community, events, and mentoring | ✅ **Live** |

</div>

**bgr8 Platform** is dedicated to empowering individuals through the BGr8 community and a robust mentoring program. Our platform focuses exclusively on creating meaningful connections and fostering growth through:

- 🤝 **Community Building** - Connect with like-minded individuals
- 🎓 **Mentorship Programs** - Advanced algorithm-based matching with real-time availability
- 📈 **Personal Growth** - Structured learning and development
- 🌍 **Diverse Network** - Inclusive and supportive environment
- 🔍 **Smart Discovery** - Intelligent search and filtering system
- 📅 **Flexible Scheduling** - Integrated availability management for mentors

---

## ✨ Features

<details>
<summary><strong>🌟 Click to explore our amazing features!</strong></summary>

### 🎯 Core Features

| Feature | Description | Status |
|---------|-------------|:------:|
| 🌟 **BGr8 Community Hub** | Centralized community platform | ✅ Live |
| 🤝 **Mentor Matching** | Advanced MentorAlgorithm system with real-time availability | ✅ Live |
| 🔍 **Smart Search System** | Intelligent search with dropdown suggestions and filtering | ✅ Live |
| 📅 **Cal.com Booking System** | Third-party calendar integration | ✅ Live |
| 📅 **Availability Management** | Direct mentor availability creation and management | ✅ Live |
| 🔒 **Secure Authentication** | Firebase-powered security | ✅ Live |
<<<<<<< HEAD
|  **Responsive Design** | Mobile-first approach | ✅ Live |
| 📊 **Analytics Dashboard** | Comprehensive insights | ✅ Live |
| 💬 **Admin Management** | Complete control panel | ✅ Live |
=======
| 💳 **Payment Processing** | Stripe integration | ✅ Live |
| 📱 **Responsive Design** | Mobile-first approach with mentor-specific styling | ✅ Live |
| 📊 **Analytics Dashboard** | Comprehensive insights and mentor management | ✅ Live |
| 💬 **Admin Management** | Complete control panel with data generation tools | ✅ Live |
>>>>>>> web-redesign

### ⚡ Technical Features

| Technology | Purpose | Status |
|------------|---------|:------:|
| 🔑 **Firebase Auth** | User authentication | ✅ Live |
<<<<<<< HEAD
| 🔥 **Firestore DB** | Real-time database | ✅ Live |
|  **Cal.com Integration** | Advanced booking system | ✅ Live |
=======
| 🔥 **Firestore DB** | Real-time database with cascading deletes | ✅ Live |
| 💸 **Stripe Payments** | Secure transactions | ✅ Live |
| 📅 **Cal.com Integration** | Advanced booking system | ✅ Live |
>>>>>>> web-redesign
| 🔗 **Proxy Server** | CORS-free API access | ✅ Live |
| ⚡ **Real-time Updates** | Live data synchronization | ✅ Live |
| 🧑‍💻 **React + TypeScript** | Modern frontend stack | ✅ Live |
| 🎨 **CSS Variables** | Consistent design system with mentor branding | ✅ Live |

### 🆕 Recent Enhancements

| Feature | Description | Status |
|---------|-------------|:------:|
| 🔍 **Enhanced Search** | Dropdown suggestions, smart filtering, and improved UI | ✅ Live |
| 📊 **Filter Tabs** | Relevant mentorship categories with count bubbles | ✅ Live |
| 👤 **Profile Modals** | Clickable mentor cards with full profile display | ✅ Live |
| 📅 **Availability Integration** | Real-time availability pulling from Cal.com and bookings | ✅ Live |
| 🛠️ **Data Generation** | Comprehensive testing tools for profiles, availability, and bookings | ✅ Live |
| 🗑️ **Smart Cleanup** | Cascading deletes and bulk data management | ✅ Live |
| 🎨 **Mentor Styling** | Coral-like color scheme integration for mentor elements | ✅ Live |

</details>

---

## 🛠️ Tech Stack

<div align="center">

```mermaid
graph TD
    A[🎨 Frontend] --> B[⚛️ React + TypeScript]
    A --> C[⚡ Vite]
<<<<<<< HEAD
    D[🔧 Backend Services] --> E[🔥 Firebase]
    E --> F[🔐 Authentication]
    E --> G[🗄️ Firestore]
    E --> H[📦 Storage]
    I[📊 Analytics] --> J[📈 Google Analytics]
    K[ Booking System] --> L[🌐 Cal.com API]
    L --> M[🔗 Proxy Server]
    L --> N[📋 Event Types]
    L --> O[📊 Bookings Management]
    
    style A fill:#61DAFB
    style D fill:#FFCA28
    style E fill:#FF6B35
    style K fill:#00E676
    style L fill:#00E676
=======
    A --> D[🎨 CSS Variables & Mentor Styling]
    E[🔧 Backend Services] --> F[🔥 Firebase]
    F --> G[🔐 Authentication]
    F --> H[🗄️ Firestore]
    F --> I[📦 Storage]
    J[📊 Analytics] --> K[📈 Google Analytics]
    L[💳 Payments] --> M[💸 Stripe]
    M --> N[🛒 Stripe Checkout]
    M --> O[🔔 Stripe Webhooks]
    P[📅 Booking System] --> Q[🌐 Cal.com API]
    P --> R[📅 Availability Management]
    P --> S[🔗 Proxy Server]
    P --> T[📋 Event Types]
    P --> U[📊 Bookings Management]
    V[🛠️ Admin Tools] --> W[👥 Profile Generation]
    V --> X[📅 Availability Generation]
    V --> Y[🗑️ Data Cleanup]
    
    style A fill:#61DAFB
    style E fill:#FFCA28
    style F fill:#FF6B35
    style M fill:#008CDD
    style P fill:#00E676
    style V fill:#FF9800
>>>>>>> web-redesign
```

**Our platform leverages cutting-edge technologies for optimal performance and user experience, with enhanced mentor functionality and intelligent data management.**

</div>

---

## ⚡ Quick Start

<div align="center">

**Get up and running in under 5 minutes! 🚀**

Requires local instance of Cal.com server running in the background.  
See in Calcom-Server [repo](https://github.com/YakMan101/B8-Calcom-Server)

</div>

### 1️⃣ Clone the repository

```bash
git clone https://github.com/Hum2a/bgr8.git
cd bgr8
```

### 2️⃣ Install dependencies

```bash
npm install
```

### 3️⃣ Set up environment

Get `.env` file from Hum2a (see Environment Variables section for details)

### 4️⃣ (Optional) Start Firebase emulators for development

For local development with Firebase emulators, see detailed setup instructions in [firebase_emulator/README.md](firebase_emulator/README.md)

### 5️⃣ Start development server

```bash
npm run dev
```

---

## 📋 Prerequisites

<div align="center">

**Before you begin, ensure you have the following installed:**

</div>

| Requirement | Version | Download |
|-------------|---------|----------|
| 🟢 **Node.js** | `v16.x` or higher | [Download](https://nodejs.org/) |
| 📦 **npm** | `v8.x` or higher | [Included with Node.js](https://nodejs.org/) |
| 🔥 **Firebase Account** | Any | [Sign Up](https://firebase.google.com/) |

---

## 🚀 Installation

<details>
<summary><strong>📋 Detailed Installation Guide</strong></summary>

### Step 1: Repository Setup

```bash
# Clone the repository
git clone https://github.com/Hum2a/bgr8.git

# Navigate to project directory
cd bgr8
```

### Step 2: Dependencies Installation

```bash
# Install all dependencies
npm install
```

### Step 3: Environment Configuration

> **⚠️ Important:** You will need your own Firebase account.
> Get the correct `.env` file from Hum2a to place in the root directory.

### Step 4: Launch Development Server

```bash
# Start the main application
npm run dev
```

**🎉 Congratulations! Your development environment is now ready.**

</details>

---

## 🌐 Deployment

<details>
<summary><strong>🚀 Deployment Instructions</strong></summary>

### Production Build

```bash
# Create optimized production build
npm run build

# Preview production build locally
npm run preview
```

### Deployment Options

| Platform | Instructions | Status |
|----------|-------------|:------:|
| 🚀 **Vercel** | Connect GitHub repo | ✅ Supported |
| ☁️ **Netlify** | Drag & drop build folder | ✅ Supported |
| 🔥 **Firebase Hosting** | `firebase deploy` | ✅ Supported |
| 🐳 **Docker** | Use provided Dockerfile | 🔄 Coming Soon |

</details>

---

## 🔧 Environment Variables

<div align="center">

**Required environment variables for full functionality**

</div>

<details>
<summary><strong>🔐 View all environment variables</strong></summary>

### Frontend Variables (`.env`)

| Variable | Description | Required | Example |
|----------|-------------|:--------:|---------|
| `VITE_FIREBASE_API_KEY` | Firebase API Key | ✅ | `AIzaSyC...` |
| `VITE_FIREBASE_AUTH_DOMAIN` | Firebase Auth Domain | ✅ | `project.firebaseapp.com` |
| `VITE_FIREBASE_PROJECT_ID` | Firebase Project ID | ✅ | `your-project-id` |
| `VITE_FIREBASE_STORAGE_BUCKET` | Firebase Storage Bucket | ✅ | `project.appspot.com` |
| `VITE_FIREBASE_MESSAGING_SENDER_ID` | Firebase Messaging Sender ID | ✅ | `123456789` |
| `VITE_FIREBASE_APP_ID` | Firebase App ID | ✅ | `1:123456789:web:abc123` |
| `VITE_FIREBASE_MEASUREMENT_ID` | Firebase Measurement ID | ✅ | `G-XXXXXXXXXX` |
| `VITE_USE_EMULATORS` | Enable Firebase emulators for development | ⚠️ | `true` or `false` |

</details>

---

## 🏷️ Release Tag Manager

<div align="center">

**`release.sh`** - A cross-platform bash script for managing semantic versioned release tags

</div>

### Prerequisites

- ✅ Git installed and configured
- ✅ Remote repository set up (`origin`)
- ✅ Bash shell (works on Linux/macOS/Git Bash for Windows)

#### Windows PowerShell Alias Setup

```powershell
Set-Alias -Name bash -Value "<absolute_path_to_git_installation>\bin\bash.exe"
# Example: C:\Program Files\Git\bin\bash.exe
```

### Usage

```bash
# Linux/MacOS
./release.sh [OPTIONS]

# Windows
bash release.sh [OPTIONS]
```

### Available Options

| Flag | Description | Example |
|------|-------------|---------|
| `--major` | Increment major version | `v2.0.0` |
| `--minor` | Increment minor version | `v1.1.0` |
| `--patch` | Increment patch version | `v1.0.1` (default) |
| `--name NAME` | Append custom name | `--name beta` → `v1.0.0-beta` |
| `--set-tag TAG` | Set specific tag | `--set-tag v1.2.3` |
| `--current` | Show current release tag | Displays current version |
| `--force` | Force tag creation | Override existing tags |
| `--help` | Show help message | Display usage information |

### Behavior

1. 🔄 **Always syncs** with remote tags first
2. ✅ **Validates** tag format (vX.Y.Z or vX.Y.Z-NAME)
3. 🚫 **Prevents** duplicate tags

---

## 🧪 Testing

<div align="center">

**Comprehensive testing suite for quality assurance**

</div>

<details>
<summary><strong>🧪 Testing Commands</strong></summary>

```bash
# Run unit tests
npm run test

# Run end-to-end tests
npm run test:e2e

# Run tests in CI environment
npm run test:ci

# Run tests with coverage
npm run test:coverage
```

### Test Coverage Goals

| Type | Coverage Target | Current Status |
|------|----------------|:--------------:|
| 🧪 **Unit Tests** | 80%+ | 🔄 In Progress |
| 🔄 **Integration Tests** | 70%+ | 🔄 In Progress |
| 🎯 **E2E Tests** | 60%+ | 🔄 In Progress |

### 🆕 Testing Tools

| Tool | Purpose | Status |
|------|---------|:------:|
| 🎲 **Profile Generator** | Generate realistic test mentor profiles | ✅ Live |
| 📅 **Availability Generator** | Create test availability data | ✅ Live |
| 📊 **Booking Generator** | Generate sample booking data | ✅ Live |
| 🗑️ **Data Cleanup** | Bulk deletion and cleanup tools | ✅ Live |

</details>

---

## 📁 Project Structure

<details>
<summary><strong>📂 View complete project structure</strong></summary>

```
bgr8/
├── 📁 src/
│   ├── 🧩 components/         # React components
│   │   ├── 👨‍💼 admin/          # Admin-specific components
│   │   │   ├── 📊 Analytics components
│   │   │   ├── 🎲 GenerateRandomProfile.tsx
│   │   │   ├── 👥 MentorManagement.tsx
│   │   │   └── 📋 Management components
│   │   ├── 🎬 animations/      # Animation components
│   │   ├── 🎨 ui/              # UI components
<<<<<<< HEAD
│   │   ├── 🧠 widgets/         # Widget components
│   │   │   └── 🎓 MentorAlgorithm/  # Mentor matching logic
│   │   └── 🛡️ ProtectedRoute.tsx
=======
│   │   └── 🧠 widgets/         # Widget components
│   │       └── 🎓 MentorAlgorithm/  # Mentor matching logic
│   │           ├── 📅 availability/  # Availability management
│   │           ├── 📅 booking/       # Booking system
│   │           └── 🔗 CalCom/        # Cal.com integration
>>>>>>> fa215321
│   ├── 📄 pages/              # Page components
│   │   ├── 👨‍💼 adminPages/      # Admin pages
│   │   ├── � authPages/       # Authentication pages
│   │   ├── �💼 businessPages/   # Business pages
│   │   └── 🛠️ utilPages/        # Utility pages
│   ├── 🎨 styles/             # CSS stylesheets
│   │   ├── �‍💼 adminStyles/    # Admin-specific styles
│   │   ├── 💼 businessStyles/  # Business-specific styles
│   │   ├── 🧩 components/      # Component-specific styles
│   │   └── � payment/         # Payment-related styles
│   ├── 🪝 hooks/              # Custom React hooks
│   ├── 🔄 contexts/           # React context providers
│   ├── 🛠️ utils/              # Utility functions
│   ├── 📝 types/              # TypeScript type definitions
│   ├── 🔥 firebase/           # Firebase configuration
│   ├── 🛡️ middleware/         # Security middleware
│   ├── 🧭 navigation/         # Navigation logic
<<<<<<< HEAD
│   ├── 📊 constants/          # Application constants
│   ├── 🔧 config/             # Configuration files
│   └── 🎨 assets/             # Static assets (images, etc.)
├── 🌐 public/                 # Public static assets
├── 🔥 firebase_emulator/      # Firebase emulator configuration
│   ├── 📄 README.md           # Emulator setup instructions
│   ├── 📜 download_cloud_data.sh # Data export script
│   ├── ⚙️ firebase.json       # Firebase configuration
│   ├── 🔧 .firebaserc        # Firebase project configuration
│   ├── 🛡️ firestore.rules    # Firestore security rules
│   ├── 📁 storage.rules      # Storage security rules
│   └── 📊 data/              # Exported data storage
├── 📄 docs/                  # Documentation files
├── 🔒 .env                   # Environment variables
├── 📦 package.json           # Dependencies and scripts
├── ⚙️ vite.config.ts         # Vite configuration
├── 📝 tsconfig.json          # TypeScript configuration
├── 🎨 eslint.config.js       # ESLint configuration
├── 🏷️ release.sh             # Release tag manager script
└── 📄 README.md              # This file
=======
│   ├── 🎨 styles/             # CSS stylesheets
│   │   ├── 👨‍💼 adminStyles/     # Admin-specific styles
│   │   └── 🎨 component styles
│   └── 📜 scripts/            # Build scripts
├── 🌐 public/                 # Static assets
├── 📄 docs/                   # Documentation
└── 🐳 docker/                 # Docker configuration
>>>>>>> fa215321
```

</details>

---

## 🤝 Contributing

<div align="center">

**We welcome contributions from the community! 🌟**

</div>

<details>
<summary><strong>📋 Contributing Guidelines</strong></summary>

### How to Contribute

1. 🍴 **Fork** the repository
2. 🌿 **Create** a feature branch (`git checkout -b feature/amazing-feature`)
3. 💾 **Commit** your changes (`git commit -m 'Add amazing feature'`)
4. 📤 **Push** to the branch (`git push origin feature/amazing-feature`)
5. 🔄 **Open** a Pull Request

### Development Guidelines

- ✅ Follow TypeScript best practices
- 🎨 Maintain consistent code style using CSS variables
- 📝 Write meaningful commit messages
- 🧪 Add tests for new features
- 📚 Update documentation as needed
- 🔍 Ensure proper contrast for UI elements
- 📱 Test responsive design across devices

### Code of Conduct

We are committed to providing a welcoming and inspiring community for all. Please read our [Code of Conduct](CODE_OF_CONDUCT.md) for details.

</details>

---

## 📄 License

<div align="center">

**This project is licensed under the MIT License - see the [LICENSE](LICENSE) file for details.**

[![License: MIT](https://img.shields.io/badge/License-MIT-yellow.svg?style=for-the-badge)](https://opensource.org/licenses/MIT)

</div>

---

## 🔒 Security

<div align="center">

**Security is our top priority**

</div>

<details>
<summary><strong>🛡️ Security Information</strong></summary>

### Reporting Security Issues

If you discover a security vulnerability, please:

1. 🔒 **Do NOT** create a public GitHub issue
2. 📧 **Email** us directly at [security@bgr8.com](mailto:security@bgr8.com)
3. ⏰ **Wait** for our response (we aim to respond within 24 hours)

### Security Features

- 🔐 **Firebase Authentication** - Secure user management
- 🛡️ **Input Validation** - Comprehensive data sanitization
- 🔒 **HTTPS Only** - Encrypted data transmission
- 🚫 **XSS Protection** - Cross-site scripting prevention
- 🛡️ **CSRF Protection** - Cross-site request forgery prevention
- 🗑️ **Cascading Deletes** - Maintains database integrity

</details>

---

## 📞 Contact

<div align="center">

**Get in touch with our team**

</div>

| Contact Method | Details |
|----------------|---------|
| 👨‍💻 **Developer** | Humza (Hum2a) |
| 🐛 **Issues** | [GitHub Issues](https://github.com/Hum2a/bgr8/issues) |
| 📧 **Email** | [Contact Us](mailto:contact@bgr8.com) |
| 💬 **Discord** | [Join our community](https://discord.gg/bgr8) |

---

## 🙏 Acknowledgments

<div align="center">

**Special thanks to all contributors and the amazing BGr8 community! 🌟**

</div>

### Contributors

<table>
<tr>
<td align="center">
<a href="https://github.com/Hum2a">
<img src="https://avatars.githubusercontent.com/Hum2a" width="100px;" alt="Hum2a"/>
<br />
<sub><b>Hum2a</b></sub>
</a>
<br />
<sub>Humza Butt</sub>
</td>
<td align="center">
<a href="https://github.com/YakMan101">
<img src="https://avatars.githubusercontent.com/YakMan101" width="100px;" alt="YakMan101"/>
</a>
<br />
<sub><b>YakMan101</b></sub>
<br />
<sub>Shayak Hussain</sub>
</td>
<td align="center">
<a href="https://github.com/aoladuti1">
<img src="https://avatars.githubusercontent.com/aoladuti1" width="100px;" alt="aoladuti1"/>
<br />
<sub><b>aoladuti1</b></sub>
</a>
<br />
<sub>Antonio Oladuti</sub>
</td>
</tr>
</table>

### Technologies & Libraries

- ⚛️ **React** - UI framework
- 🔥 **Firebase** - Backend services
-  **Cal.com** - Calendar & booking system
- ⚡ **Vite** - Build tool
- 🎨 **CSS3** - Styling with CSS variables
- 🔍 **Search Algorithms** - Intelligent filtering and discovery
- 📊 **Data Management** - Comprehensive testing and cleanup tools

---

<div align="center">

**Made with ❤️ by the BGr8 Team**

[⬆️ Back to top](#-bgr8-platform)

</div><|MERGE_RESOLUTION|>--- conflicted
+++ resolved
@@ -86,30 +86,17 @@
 | 📅 **Cal.com Booking System** | Third-party calendar integration | ✅ Live |
 | 📅 **Availability Management** | Direct mentor availability creation and management | ✅ Live |
 | 🔒 **Secure Authentication** | Firebase-powered security | ✅ Live |
-<<<<<<< HEAD
 |  **Responsive Design** | Mobile-first approach | ✅ Live |
 | 📊 **Analytics Dashboard** | Comprehensive insights | ✅ Live |
 | 💬 **Admin Management** | Complete control panel | ✅ Live |
-=======
-| 💳 **Payment Processing** | Stripe integration | ✅ Live |
-| 📱 **Responsive Design** | Mobile-first approach with mentor-specific styling | ✅ Live |
-| 📊 **Analytics Dashboard** | Comprehensive insights and mentor management | ✅ Live |
-| 💬 **Admin Management** | Complete control panel with data generation tools | ✅ Live |
->>>>>>> web-redesign
 
 ### ⚡ Technical Features
 
 | Technology | Purpose | Status |
 |------------|---------|:------:|
 | 🔑 **Firebase Auth** | User authentication | ✅ Live |
-<<<<<<< HEAD
 | 🔥 **Firestore DB** | Real-time database | ✅ Live |
-|  **Cal.com Integration** | Advanced booking system | ✅ Live |
-=======
-| 🔥 **Firestore DB** | Real-time database with cascading deletes | ✅ Live |
-| 💸 **Stripe Payments** | Secure transactions | ✅ Live |
 | 📅 **Cal.com Integration** | Advanced booking system | ✅ Live |
->>>>>>> web-redesign
 | 🔗 **Proxy Server** | CORS-free API access | ✅ Live |
 | ⚡ **Real-time Updates** | Live data synchronization | ✅ Live |
 | 🧑‍💻 **React + TypeScript** | Modern frontend stack | ✅ Live |
@@ -139,48 +126,26 @@
 graph TD
     A[🎨 Frontend] --> B[⚛️ React + TypeScript]
     A --> C[⚡ Vite]
-<<<<<<< HEAD
-    D[🔧 Backend Services] --> E[🔥 Firebase]
-    E --> F[🔐 Authentication]
-    E --> G[🗄️ Firestore]
-    E --> H[📦 Storage]
-    I[📊 Analytics] --> J[📈 Google Analytics]
-    K[ Booking System] --> L[🌐 Cal.com API]
-    L --> M[🔗 Proxy Server]
-    L --> N[📋 Event Types]
-    L --> O[📊 Bookings Management]
-    
-    style A fill:#61DAFB
-    style D fill:#FFCA28
-    style E fill:#FF6B35
-    style K fill:#00E676
-    style L fill:#00E676
-=======
     A --> D[🎨 CSS Variables & Mentor Styling]
     E[🔧 Backend Services] --> F[🔥 Firebase]
     F --> G[🔐 Authentication]
     F --> H[🗄️ Firestore]
     F --> I[📦 Storage]
     J[📊 Analytics] --> K[📈 Google Analytics]
-    L[💳 Payments] --> M[💸 Stripe]
-    M --> N[🛒 Stripe Checkout]
-    M --> O[🔔 Stripe Webhooks]
-    P[📅 Booking System] --> Q[🌐 Cal.com API]
-    P --> R[📅 Availability Management]
-    P --> S[🔗 Proxy Server]
-    P --> T[📋 Event Types]
-    P --> U[📊 Bookings Management]
-    V[🛠️ Admin Tools] --> W[👥 Profile Generation]
-    V --> X[📅 Availability Generation]
-    V --> Y[🗑️ Data Cleanup]
+    L[📅 Booking System] --> M[🌐 Cal.com API]
+    L --> N[📅 Availability Management]
+    L --> O[🔗 Proxy Server]
+    L --> P[📋 Event Types]
+    L --> Q[📊 Bookings Management]
+    R[🛠️ Admin Tools] --> S[👥 Profile Generation]
+    R --> T[📅 Availability Generation]
+    R --> U[🗑️ Data Cleanup]
     
     style A fill:#61DAFB
     style E fill:#FFCA28
     style F fill:#FF6B35
-    style M fill:#008CDD
-    style P fill:#00E676
-    style V fill:#FF9800
->>>>>>> web-redesign
+    style L fill:#00E676
+    style R fill:#FF9800
 ```
 
 **Our platform leverages cutting-edge technologies for optimal performance and user experience, with enhanced mentor functionality and intelligent data management.**
@@ -455,17 +420,11 @@
 │   │   │   └── 📋 Management components
 │   │   ├── 🎬 animations/      # Animation components
 │   │   ├── 🎨 ui/              # UI components
-<<<<<<< HEAD
-│   │   ├── 🧠 widgets/         # Widget components
-│   │   │   └── 🎓 MentorAlgorithm/  # Mentor matching logic
-│   │   └── 🛡️ ProtectedRoute.tsx
-=======
 │   │   └── 🧠 widgets/         # Widget components
 │   │       └── 🎓 MentorAlgorithm/  # Mentor matching logic
 │   │           ├── 📅 availability/  # Availability management
 │   │           ├── 📅 booking/       # Booking system
 │   │           └── 🔗 CalCom/        # Cal.com integration
->>>>>>> fa215321
 │   ├── 📄 pages/              # Page components
 │   │   ├── 👨‍💼 adminPages/      # Admin pages
 │   │   ├── � authPages/       # Authentication pages
@@ -483,7 +442,6 @@
 │   ├── 🔥 firebase/           # Firebase configuration
 │   ├── 🛡️ middleware/         # Security middleware
 │   ├── 🧭 navigation/         # Navigation logic
-<<<<<<< HEAD
 │   ├── 📊 constants/          # Application constants
 │   ├── 🔧 config/             # Configuration files
 │   └── 🎨 assets/             # Static assets (images, etc.)
@@ -504,15 +462,6 @@
 ├── 🎨 eslint.config.js       # ESLint configuration
 ├── 🏷️ release.sh             # Release tag manager script
 └── 📄 README.md              # This file
-=======
-│   ├── 🎨 styles/             # CSS stylesheets
-│   │   ├── 👨‍💼 adminStyles/     # Admin-specific styles
-│   │   └── 🎨 component styles
-│   └── 📜 scripts/            # Build scripts
-├── 🌐 public/                 # Static assets
-├── 📄 docs/                   # Documentation
-└── 🐳 docker/                 # Docker configuration
->>>>>>> fa215321
 ```
 
 </details>
