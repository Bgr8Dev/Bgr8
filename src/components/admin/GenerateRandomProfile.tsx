--- conflicted
+++ resolved
@@ -674,31 +674,17 @@
     // Create the base booking object
     const booking: Booking = {
       id: `booking_${Math.random().toString(36).substr(2, 9)}`,
-<<<<<<< HEAD
       mentorName: getName(mentor),
       mentorEmail: mentor.email,
       menteeName: `Test Mentee ${Math.floor(Math.random() * 1000)}`,
       menteeEmail: `mentee${Math.floor(Math.random() * 1000)}@example.com`,
-=======
-      mentorName: mentor.name,
-      mentorEmail: mentor.email,
-      menteeName: `Test Mentee ${Math.floor(Math.random() * 1000)}`,
-      menteeEmail: `mentee${Math.floor(Math.random() * 1000)}@example.com`,
-      day: sessionDate.toLocaleDateString('en-GB', { weekday: 'long' }),
-      sessionDate: Timestamp.fromDate(sessionDate),
->>>>>>> 9ae161d4
       startTime,
       endTime,
       status,
       mentorId,
       menteeId: `mentee_${Math.random().toString(36).substr(2, 9)}`,
       duration: 60, // 1 hour sessions
-<<<<<<< HEAD
-      revenue: Math.floor(Math.random() * 50) + 25,
       day: '',
-=======
-      revenue: Math.floor(Math.random() * 50) + 25, // £25-75 per session
->>>>>>> 9ae161d4
       createdAt: Timestamp.fromDate(new Date())
     };
     
