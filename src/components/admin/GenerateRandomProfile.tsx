import React, { useState } from 'react';
<<<<<<< HEAD
import { firestore } from '../../firebase/firebase';
import { collection, addDoc } from 'firebase/firestore';
=======
import { db } from '../../firebase/firebase';
import { collection, addDoc, query, where, getDocs, deleteDoc, setDoc, doc } from 'firebase/firestore';
>>>>>>> fa215321
import { FaRandom, FaUserGraduate, FaChalkboardTeacher } from 'react-icons/fa';
import { MentorMenteeProfile } from '../widgets/MentorAlgorithm/algorithm/matchUsers';
import ukCounties from '../../constants/ukCounties';
import industriesList from '../../constants/industries';
import '../../styles/adminStyles/MentorManagement.css';

// Import interfaces for availability
interface TimeSlot {
  id: string;
  day: string;
  startTime: string;
  endTime: string;
  isAvailable: boolean;
  type: 'recurring' | 'specific';
}

interface MentorAvailability {
  mentorId: string;
  timeSlots: TimeSlot[];
  lastUpdated: Date | string;
}

interface Booking {
  id?: string;
  mentorName: string;
  mentorEmail: string;
  menteeName: string;
  menteeEmail: string;
  sessionDate?: Date | string;
  startTime: string;
  endTime: string;
  status: 'pending' | 'confirmed' | 'cancelled';
  meetLink?: string;
  eventId?: string;
  isCalComBooking?: boolean;
  calComBookingId?: string;
  mentorId?: string;
  menteeId?: string;
  duration?: number;
  revenue?: number;
  createdAt?: Date;
}

interface AvailableMentor {
  id: string;
  uid: string;
  name: string;
  email: string;
}

// Sample data for randomization
const firstNames = [
  // English/American
  'James', 'Emma', 'Liam', 'Olivia', 'Noah', 'Ava', 'William', 'Sophia', 'Benjamin', 'Isabella',
  'Lucas', 'Mia', 'Henry', 'Charlotte', 'Alexander', 'Amelia', 'Theodore', 'Eleanor',
  
  // Chinese
  'Wei', 'Ming', 'Li', 'Hui', 'Xiao', 'Jing', 'Zhang', 'Chen', 'Yong', 'Ling',
  'Feng', 'Jun', 'Hong', 'Mei', 'Yang', 'Ying', 'Cheng', 'Zhen',
  
  // Indian
  'Aarav', 'Diya', 'Arjun', 'Zara', 'Vihaan', 'Aanya', 'Reyansh', 'Anaya', 'Vivaan',
  'Anika', 'Krishna', 'Riya', 'Ishaan', 'Myra', 'Advik', 'Shanaya',
  
  // Arabic
  'Mohammed', 'Fatima', 'Ahmed', 'Aisha', 'Omar', 'Layla', 'Ali', 'Noor', 'Hassan',
  'Zainab', 'Ibrahim', 'Mariam', 'Yusuf', 'Sara', 'Khalil', 'Amira',
  
  // Japanese
  'Hiroto', 'Yui', 'Haruto', 'Aoi', 'Yuto', 'Hina', 'Sota', 'Yuna', 'Yuki',
  'Akari', 'Kento', 'Sakura', 'Riku', 'Mio', 'Takumi', 'Nanami',
  
  // African
  'Kwame', 'Amara', 'Oluwaseun', 'Chioma', 'Tendai', 'Aisha', 'Kofi', 'Abena',
  'Babajide', 'Folami', 'Olayinka', 'Zalika', 'Chidi', 'Makena', 'Kwesi', 'Zuri',
  
  // Hispanic/Latino
  'Santiago', 'Sofia', 'Mateo', 'Valentina', 'Sebastian', 'Isabella', 'Diego',
  'Camila', 'Gabriel', 'Victoria', 'Alejandro', 'Lucia', 'Daniel', 'Elena',
  
  // Russian
  'Dmitri', 'Anastasia', 'Ivan', 'Natasha', 'Vladimir', 'Ekaterina', 'Mikhail',
  'Olga', 'Boris', 'Tatiana', 'Nikolai', 'Svetlana', 'Andrei', 'Marina',
  
  // Korean
  'Min-jun', 'Seo-yeon', 'Ji-hun', 'Ji-woo', 'Hyun-woo', 'Soo-jin', 'Joon-ho',
  'Min-seo', 'Tae-hyung', 'Hae-won', 'Seung-min', 'Yoo-jin', 'Do-yoon', 'Eun-ji',
  
  // Greek
  'Andreas', 'Helena', 'Stavros', 'Sofia', 'Dimitris', 'Maria', 'Georgios',
  'Eleni', 'Nikolaos', 'Christina', 'Alexandros', 'Katerina', 'Petros', 'Athena'
];
const lastNames = [
  // English/American/Australian
  'Smith', 'Johnson', 'Williams', 'Brown', 'Jones', 'Wilson', 'Taylor', 'Davies', 'Evans', 'Thomas',
  'Roberts', 'Walker', 'Wright', 'Thompson', 'White', 'Hughes', 'Edwards', 'Green', 'Lewis', 'Wood',
  
  // Chinese
  'Wang', 'Li', 'Zhang', 'Liu', 'Chen', 'Yang', 'Huang', 'Zhao', 'Wu', 'Zhou',
  'Xu', 'Sun', 'Ma', 'Zhu', 'Hu', 'Guo', 'Lin', 'He', 'Gao', 'Luo',
  
  // Indian
  'Patel', 'Kumar', 'Singh', 'Shah', 'Sharma', 'Verma', 'Gupta', 'Malhotra', 'Kapoor', 'Mehra',
  'Chopra', 'Agarwal', 'Reddy', 'Nair', 'Menon', 'Pillai', 'Rao', 'Mukherjee', 'Banerjee', 'Das',
  
  // Arabic/Middle Eastern
  'Al-Sayed', 'Abdullah', 'Mohammed', 'Ahmed', 'Hassan', 'Ali', 'Ibrahim', 'Mahmoud', 'Rahman', 'Malik',
  'Saleh', 'Khalil', 'Nasser', 'Aziz', 'Qureshi', 'Hussain', 'Khan', 'Mirza', 'Sheikh', 'Raza',
  
  // Japanese
  'Sato', 'Suzuki', 'Takahashi', 'Tanaka', 'Watanabe', 'Ito', 'Yamamoto', 'Nakamura', 'Kobayashi', 'Kato',
  'Yoshida', 'Yamada', 'Sasaki', 'Yamaguchi', 'Matsumoto', 'Inoue', 'Kimura', 'Hayashi', 'Shimizu', 'Mori',
  
  // Korean
  'Kim', 'Lee', 'Park', 'Choi', 'Jung', 'Kang', 'Cho', 'Yoon', 'Jang', 'Lim',
  'Han', 'Yang', 'Shin', 'Chang', 'Song', 'Hong', 'Yoo', 'Chung', 'Kwon', 'Ryu',
  
  // Hispanic/Latino
  'Garcia', 'Rodriguez', 'Martinez', 'Hernandez', 'Lopez', 'Gonzalez', 'Perez', 'Sanchez', 'Ramirez', 'Torres',
  'Flores', 'Rivera', 'Morales', 'Ortiz', 'Cruz', 'Reyes', 'Moreno', 'Diaz', 'Castro', 'Ruiz',
  
  // Russian/Eastern European
  'Ivanov', 'Petrov', 'Smirnov', 'Kuznetsov', 'Popov', 'Sokolov', 'Lebedev', 'Kozlov', 'Novikov', 'Morozov',
  'Volkov', 'Kowalski', 'Nowicki', 'Wojcik', 'Kowalczyk', 'Kaminski', 'Lewandowski', 'Zielinski', 'Szymanski', 'Wozniak',
  
  // African
  'Okafor', 'Adebayo', 'Okonkwo', 'Mensah', 'Mwangi', 'Afolabi', 'Okoro', 'Diallo', 'Ndlovu', 'Mutua',
  'Osei', 'Adeyemi', 'Kamau', 'Banda', 'Nyathi', 'Moyo', 'Dube', 'Kone', 'Toure', 'Keita',
  
  // Greek
  'Papadopoulos', 'Pappas', 'Kouris', 'Demetriou', 'Georgiou', 'Angelopoulos', 'Constantinides', 'Stavros', 'Kyriakides', 'Antoniou',
  
  // Vietnamese
  'Nguyen', 'Tran', 'Le', 'Pham', 'Hoang', 'Phan', 'Vu', 'Dang', 'Bui', 'Do',
  
  // Thai
  'Srisai', 'Saetang', 'Sae-Tang', 'Saechao', 'Ruangkanchanasetr', 'Wongsawat', 'Sitthichai', 'Chaisurivirat', 'Rojjanasukchai'
];
const professions = [
  // Technology
  'Software Engineer', 'Data Scientist', 'Product Manager', 'UX Designer', 'DevOps Engineer',
  'Cloud Architect', 'Mobile App Developer', 'Systems Administrator', 'Database Administrator',
  'Information Security Analyst', 'Network Engineer', 'AI/ML Engineer', 'QA Engineer',
  'Frontend Developer', 'Backend Developer', 'Full Stack Developer', 'Game Developer',
  'Blockchain Developer', 'AR/VR Developer', 'IoT Engineer',

  // Business & Finance
  'Business Analyst', 'Project Manager', 'Financial Analyst', 'Investment Banker',
  'Management Consultant', 'Risk Analyst', 'Portfolio Manager', 'Accountant', 'Actuary',
  'Business Development Manager', 'Strategy Consultant', 'Operations Manager',
  'Supply Chain Manager', 'Chief Financial Officer', 'Venture Capitalist',

  // Marketing & Creative
  'Marketing Manager', 'Digital Marketing Specialist', 'Content Strategist',
  'Brand Manager', 'Social Media Manager', 'SEO Specialist', 'Copywriter',
  'Content Writer', 'Graphic Designer', 'UI Designer', 'Art Director',
  'Creative Director', 'Video Producer', 'Motion Designer', 'Animator',

  // Healthcare
  'Doctor', 'Nurse', 'Pharmacist', 'Dentist', 'Physiotherapist',
  'Occupational Therapist', 'Clinical Psychologist', 'Veterinarian',
  'Medical Researcher', 'Healthcare Administrator', 'Nutritionist',
  'Radiologist', 'Surgeon', 'Pediatrician', 'Mental Health Counselor',

  // Education
  'Teacher', 'Professor', 'Educational Consultant', 'School Principal',
  'Special Education Teacher', 'Corporate Trainer', 'Instructional Designer',
  'Education Technology Specialist', 'Academic Advisor', 'Research Scientist',

  // Legal & Professional
  'Lawyer', 'Legal Consultant', 'Paralegal', 'Corporate Counsel',
  'Patent Attorney', 'HR Manager', 'Recruitment Specialist',
  'Compliance Officer', 'Policy Analyst', 'Public Relations Manager',

  // Engineering & Science
  'Mechanical Engineer', 'Civil Engineer', 'Electrical Engineer',
  'Chemical Engineer', 'Aerospace Engineer', 'Environmental Scientist',
  'Biomedical Engineer', 'Materials Scientist', 'Nuclear Engineer',
  'Quantum Physicist', 'Marine Biologist', 'Geologist',

  // Arts & Entertainment
  'Actor', 'Musician', 'Film Director', 'Fashion Designer',
  'Interior Designer', 'Photographer', 'Game Designer',
  'Music Producer', 'Dance Choreographer', 'Theater Director',

  // Trades & Services
  'Electrician', 'Plumber', 'Carpenter', 'Chef', 'Real Estate Agent',
  'Personal Trainer', 'Wedding Planner', 'Travel Consultant',
  'Landscape Architect', 'Auto Mechanic', 'Construction Manager'
];
const hobbies = [
  // Creative & Artistic
  'Reading', 'Writing', 'Poetry', 'Painting', 'Drawing', 'Sketching', 'Digital Art',
  'Photography', 'Filmmaking', 'Music Production', 'Playing Guitar', 'Playing Piano',
  'Singing', 'Dancing', 'Ballet', 'Theater', 'Pottery', 'Sculpture', 'Knitting',
  'Crocheting', 'Sewing', 'Fashion Design', 'Jewelry Making', 'Woodworking',

  // Outdoor & Adventure
  'Hiking', 'Rock Climbing', 'Mountaineering', 'Camping', 'Backpacking',
  'Bird Watching', 'Nature Photography', 'Gardening', 'Landscaping',
  'Foraging', 'Bushcraft', 'Survival Skills', 'Geocaching',

  // Sports & Fitness
  'Running', 'Swimming', 'Cycling', 'Weight Training', 'CrossFit', 'Yoga',
  'Pilates', 'Martial Arts', 'Boxing', 'Football', 'Basketball', 'Tennis',
  'Golf', 'Skateboarding', 'Surfing', 'Snowboarding', 'Skiing', 'Rock Climbing',
  'Horse Riding', 'Archery',

  // Games & Entertainment
  'Video Gaming', 'Board Games', 'Chess', 'Poker', 'Magic: The Gathering',
  'Dungeons & Dragons', 'Warhammer', 'Cosplay', 'Anime', 'Comic Books',
  'Movie Collecting', 'TV Series', 'Virtual Reality Gaming',

  // Food & Drink
  'Cooking', 'Baking', 'Wine Tasting', 'Beer Brewing', 'Coffee Roasting',
  'Mixology', 'Food Photography', 'Restaurant Exploring', 'Cheese Making',
  'Fermentation', 'Vegetarian Cooking', 'International Cuisine',

  // Technology & Digital
  'Programming', 'Web Development', '3D Printing', 'Drone Flying',
  'Robotics', 'Electronics', 'App Development', 'Digital Design',
  'Blogging', 'Podcasting', 'YouTube Content Creation',

  // Learning & Knowledge
  'Language Learning', 'History Research', 'Philosophy', 'Science',
  'Astronomy', 'Bird Watching', 'Genealogy', 'Psychology',
  'Political Science', 'Economics', 'Mathematics',

  // Collection & Curation
  'Stamp Collecting', 'Coin Collecting', 'Antique Collecting',
  'Record Collecting', 'Book Collecting', 'Art Collecting',
  'Watch Collecting', 'Car Collecting', 'Model Building',

  // Social & Community
  'Volunteering', 'Mentoring', 'Teaching', 'Public Speaking',
  'Event Planning', 'Community Organizing', 'Charity Work',
  'Environmental Activism', 'Social Justice',

  // Travel & Culture
  'Traveling', 'Cultural Exchange', 'Language Exchange',
  'Food Tourism', 'Photography Tourism', 'Historical Tourism',
  'Backpacking', 'Van Life', 'Digital Nomading',

  // Wellness & Spirituality
  'Meditation', 'Mindfulness', 'Yoga', 'Tai Chi', 'Qigong',
  'Reiki', 'Aromatherapy', 'Crystal Healing', 'Sound Healing',
  'Traditional Medicine', 'Herbalism', 'Astrology'
];

const skillsByCategory = {
  'Academic': [
    'Mathematics', 'Physics', 'Chemistry', 'Biology', 'Computer Science',
    'Statistics', 'Calculus', 'Algebra', 'Geometry', 'Data Science',
  ],
  'Technology & Programming': [
    'Web Development', 'Mobile Development', 'Python', 'JavaScript',
    'Java', 'C++', 'React', 'Node.js', 'Database Design', 'Cloud Computing',
    'Machine Learning', 'Artificial Intelligence', 'Cybersecurity',
    'DevOps', 'UI/UX Design', 'Software Architecture',
  ],
  'Business & Professional': [
    'Project Management', 'Business Strategy', 'Marketing', 'Digital Marketing',
    'Social Media Marketing', 'Public Relations', 'Sales', 'Entrepreneurship',
    'Finance', 'Accounting', 'Investment', 'Business Analysis',
    'Human Resources', 'Leadership', 'Team Management', 'Public Speaking',
    'Negotiation', 'Business Writing', 'Consulting',
  ],
  'Creative Arts': [
    'Graphic Design', 'Web Design', '3D Modeling', 'Animation',
    'Video Editing', 'Photography', 'Drawing', 'Painting',
    'Music Production', 'Music Theory', 'Songwriting', 'Creative Writing',
    'Content Creation', 'Film Making',
  ],
  'Languages': [
    'English', 'Spanish', 'French', 'German', 'Chinese', 'Japanese',
    'Korean', 'Arabic', 'Russian', 'Portuguese', 'Italian',
  ],
  'Soft Skills': [
    'Communication', 'Time Management', 'Problem Solving', 'Critical Thinking',
    'Emotional Intelligence', 'Conflict Resolution', 'Teamwork',
    'Adaptability', 'Work Ethics', 'Stress Management',
  ],
  'Specialized Fields': [
    'Data Analytics', 'Digital Marketing', 'Product Management',
    'Supply Chain Management', 'Quality Assurance', 'Research Methods',
    'Technical Writing', 'SEO', 'Blockchain', 'IoT',
    'Renewable Energy', 'Environmental Science', 'Healthcare Management',
  ],
};

const ukEducationLevels = [
  'GCSEs', 'A-Levels', 'BTEC', 'Foundation Degree', "Bachelor's Degree",
  "Master's Degree", 'Doctorate/PhD', 'NVQ/SVQ', 'Apprenticeship', 'Other'
];

const ethnicityOptions = [
  'Prefer not to say',
  // White backgrounds
  'White - British', 'White - English', 'White - Welsh', 'White - Scottish', 'White - Northern Irish',
  'White - Irish', 'White - Gypsy or Irish Traveller', 'White - Roma',
  'White - Eastern European', 'White - Western European', 'White - Southern European', 'White - Northern European',
  'White - American', 'White - Canadian', 'White - Australian', 'White - New Zealander', 'White - South African',
  'White - Other',

  // Mixed/Multiple ethnic backgrounds
  'Mixed - White and Black Caribbean', 'Mixed - White and Black African', 'Mixed - White and Asian',
  'Mixed - White and Indian', 'Mixed - White and Pakistani', 'Mixed - White and Bangladeshi',
  'Mixed - White and Chinese', 'Mixed - White and Arab', 'Mixed - Black and Asian',
  'Mixed - Asian and Chinese', 'Mixed - Other',

  // Asian backgrounds
  'Asian or Asian British - Indian', 'Asian or Asian British - Pakistani', 'Asian or Asian British - Bangladeshi',
  'Asian or Asian British - Chinese', 'Asian or Asian British - Filipino', 'Asian or Asian British - Vietnamese',
  'Asian or Asian British - Thai', 'Asian or Asian British - Malaysian', 'Asian or Asian British - Indonesian',
  'Asian or Asian British - Japanese', 'Asian or Asian British - Korean', 'Asian or Asian British - Nepali',
  'Asian or Asian British - Sri Lankan', 'Asian or Asian British - Burmese', 'Asian or Asian British - Mongolian',
  'Asian or Asian British - Other',

  // Black backgrounds
  'Black or Black British - African', 'Black or Black British - Nigerian', 'Black or Black British - Ghanaian',
  'Black or Black British - Somali', 'Black or Black British - Sudanese', 'Black or Black British - Caribbean',
  'Black or Black British - Jamaican', 'Black or Black British - Barbadian', 'Black or Black British - Trinidadian',
  'Black or Black British - Ethiopian', 'Black or Black British - Eritrean', 'Black or Black British - Congolese',
  'Black or Black British - Angolan', 'Black or Black British - Other',

  // Middle Eastern and North African backgrounds
  'Arab - Middle Eastern', 'Arab - North African', 'Arab - Gulf States',
  'Kurdish', 'Turkish', 'Iranian', 'Iraqi', 'Lebanese', 'Syrian', 'Yemeni', 'Egyptian',
  'Moroccan', 'Algerian', 'Tunisian', 'Libyan',

  // Latin American backgrounds
  'Latin American - Mexican', 'Latin American - Brazilian', 'Latin American - Colombian',
  'Latin American - Argentine', 'Latin American - Chilean', 'Latin American - Peruvian',
  'Latin American - Other',

  // Indigenous peoples
  'Indigenous Australian', 'Torres Strait Islander', 'Maori', 'Native American/First Nations',
  'Inuit', 'Sami', 'Indigenous African', 'Indigenous Asian', 'Indigenous South American',

  // Other categories
  'Jewish', 'Romani', 'Traveller', 'Other Ethnic Group'
];

const religionOptions = [
  'Prefer not to say',
  // Abrahamic Religions
  'Christianity - Catholic', 'Christianity - Protestant', 'Christianity - Orthodox', 'Christianity - Coptic',
  'Christianity - Anglican', 'Christianity - Methodist', 'Christianity - Baptist', 'Christianity - Lutheran',
  'Christianity - Presbyterian', 'Christianity - Pentecostal', 'Christianity - Evangelical', 'Christianity - Other',
  'Islam - Sunni', 'Islam - Shia', 'Islam - Sufi', 'Islam - Ahmadiyya', 'Islam - Other',
  'Judaism - Orthodox', 'Judaism - Conservative', 'Judaism - Reform', 'Judaism - Reconstructionist',
  'Judaism - Hasidic', 'Judaism - Other',
  'Baháʼí Faith', 'Druze', 'Samaritanism', 'Mandaeism',

  // Indian Religions
  'Hinduism - Vaishnavism', 'Hinduism - Shaivism', 'Hinduism - Shaktism', 'Hinduism - Smartism',
  'Hinduism - ISKCON', 'Hinduism - Other',
  'Buddhism - Theravada', 'Buddhism - Mahayana', 'Buddhism - Vajrayana', 'Buddhism - Zen',
  'Buddhism - Pure Land', 'Buddhism - Other',
  'Sikhism', 'Jainism - Svetambara', 'Jainism - Digambara',

  // East Asian Religions
  'Taoism', 'Confucianism', 'Shinto', 'Chinese Folk Religion',
  'Korean Shamanism', 'Caodaism', 'Chondogyo', 'Tenrikyo',
  'Seicho-no-Ie', 'Falun Gong',

  // Iranian/Persian Religions
  'Zoroastrianism', 'Yazdânism', 'Manichaeism', 'Mandaeism',

  // African Traditional Religions
  'Yoruba Religion', 'Vodun', 'Santería', 'Candomblé',
  'Umbanda', 'Odinani', 'Serer Religion', 'Zulu Traditional',
  'Akan Religion', 'Dogon Religion',

  // Indigenous Religions
  'Native American Religions', 'First Nations Spirituality',
  'Australian Aboriginal Religion', 'Māori Religion',
  'Sami Shamanism', 'Siberian Shamanism',
  'Aztec Religion', 'Inca Religion', 'Maya Religion',

  // Modern Religious Movements
  'Scientology', 'Raëlism', 'Wicca', 'Neo-Paganism',
  'New Age', 'Theosophy', 'Anthroposophy', 'Rastafari',
  'Unitarian Universalism', 'Unity Church',

  // Ancient Religions Still Practiced
  'Hellenism', 'Roman Polytheism', 'Kemetism',
  'Germanic Heathenry', 'Celtic Polytheism', 'Baltic Polytheism',
  'Slavic Native Faith',

  // Non-Religious Categories
  'Atheist', 'Agnostic', 'Humanist', 'Secular',
  'Spiritual but not religious', 'Religious but not affiliated',
  'Questioning/Seeking', 'Prefer not to practice',

  // Other Categories
  'Multiple Religious Beliefs', 'Syncretic Beliefs',
  'Personal Religion/Philosophy', 'Other'
];

// Mentor and Mentee Archetype definitions
const mentorArchetypes = [
  {
    key: 'random',
    label: 'Random Mentor',
  },
  {
    key: 'tech_mentor',
    label: 'Tech Mentor',
    type: 'mentor',
    professions: [
      'Software Engineer', 'Data Scientist', 'DevOps Engineer', 'Cloud Architect', 'AI/ML Engineer', 'Frontend Developer', 'Backend Developer', 'Full Stack Developer', 'QA Engineer', 'Mobile App Developer',
    ],
    skills: [
      'Programming', 'Cloud Computing', 'Machine Learning', 'Web Development', 'Python', 'JavaScript', 'DevOps', 'Database Design', 'Cybersecurity', 'AI/ML Engineer',
    ],
    educationLevels: ["Bachelor's Degree", "Master's Degree", 'Doctorate/PhD'],
    degrees: ['BSc Computer Science', 'MSc Computer Science', 'BSc Engineering', 'MSc Engineering'],
    hobbies: ['Programming', 'Gaming', 'Reading', 'Web Development', '3D Printing', 'Electronics'],
    industries: ['Technology', 'Software', 'Engineering'],
    ageRange: [28, 55],
  },
  {
    key: 'business_mentor',
    label: 'Business Mentor',
    type: 'mentor',
    professions: ['Business Analyst', 'Project Manager', 'Accountant', 'Financial Analyst', 'Management Consultant', 'Venture Capitalist'],
    skills: ['Project Management', 'Business Strategy', 'Finance', 'Leadership', 'Team Management', 'Negotiation'],
    educationLevels: ["Bachelor's Degree", "Master's Degree"],
    degrees: ['BSc Business', 'MBA', 'BSc Finance'],
    hobbies: ['Networking', 'Reading', 'Traveling', 'Public Speaking'],
    industries: ['Business', 'Finance', 'Consulting'],
    ageRange: [30, 60],
  },
  {
    key: 'healthcare_mentor',
    label: 'Healthcare Mentor',
    type: 'mentor',
    professions: ['Doctor', 'Nurse', 'Pharmacist', 'Dentist', 'Clinical Psychologist'],
    skills: ['Healthcare Management', 'Communication', 'Leadership', 'Research Methods'],
    educationLevels: ["Master's Degree", 'Doctorate/PhD'],
    degrees: ['MBBS', 'BSc Nursing', 'MSc Healthcare'],
    hobbies: ['Volunteering', 'Reading', 'Sports', 'Cooking'],
    industries: ['Healthcare', 'Medicine'],
    ageRange: [32, 65],
  },
  {
    key: 'creative_mentor',
    label: 'Creative Mentor',
    type: 'mentor',
    professions: ['Art Director', 'Creative Director', 'Graphic Designer', 'Animator', 'Music Producer'],
    skills: ['Graphic Design', 'Video Editing', 'Music Production', 'Content Creation', 'Drawing', 'Painting'],
    educationLevels: ["Bachelor's Degree", "Master's Degree"],
    degrees: ['BA Arts', 'BA Design', 'MA Animation'],
    hobbies: ['Drawing', 'Music', 'Photography', 'Digital Art', 'Film Making'],
    industries: ['Creative', 'Media', 'Design'],
    ageRange: [28, 55],
  },
  {
    key: 'entrepreneur_mentor',
    label: 'Entrepreneur Mentor',
    type: 'mentor',
    professions: ['Entrepreneur', 'Business Owner', 'Startup Founder', 'Venture Capitalist'],
    skills: ['Entrepreneurship', 'Business Strategy', 'Leadership', 'Finance', 'Public Speaking'],
    educationLevels: ["Bachelor's Degree", "Master's Degree"],
    degrees: ['BSc Business', 'MBA'],
    hobbies: ['Networking', 'Traveling', 'Reading', 'Mentoring'],
    industries: ['Business', 'Startups', 'Finance'],
    ageRange: [30, 65],
  },
];

const menteeArchetypes = [
  {
    key: 'random',
    label: 'Random Mentee',
  },
  {
    key: 'creative_mentee',
    label: 'Creative Mentee',
    type: 'mentee',
    professions: ['Student', 'Content Creator', 'Graphic Designer', 'UI Designer', 'Animator'],
    skills: ['Graphic Design', 'Video Editing', 'Social Media', 'Content Creation', 'Drawing', 'Painting'],
    educationLevels: ['A-Levels', "Bachelor's Degree", 'BTEC'],
    degrees: ['BA Arts', 'BA Design', 'BA Animation'],
    hobbies: ['Drawing', 'Music', 'Social Media', 'Photography', 'Digital Art'],
    industries: ['Creative', 'Media', 'Design'],
    ageRange: [16, 25],
  },
  {
    key: 'stem_student',
    label: 'STEM Student',
    type: 'mentee',
    professions: ['Student'],
    skills: ['Mathematics', 'Physics', 'Programming', 'Data Science', 'Chemistry'],
    educationLevels: ['A-Levels', 'BTEC', "Bachelor's Degree"],
    degrees: ['BSc Physics', 'BSc Mathematics', 'BSc Computer Science'],
    hobbies: ['Science', 'Gaming', 'Reading', 'Programming'],
    industries: ['Science', 'Technology'],
    ageRange: [15, 25],
  },
  {
    key: 'business_mentee',
    label: 'Business Mentee',
    type: 'mentee',
    professions: ['Student', 'Intern', 'Junior Analyst', 'Junior Accountant'],
    skills: ['Business Analysis', 'Finance', 'Excel', 'Teamwork', 'Communication'],
    educationLevels: ['A-Levels', "Bachelor's Degree", 'BTEC'],
    degrees: ['BSc Business', 'BSc Finance'],
    hobbies: ['Networking', 'Reading', 'Traveling', 'Public Speaking'],
    industries: ['Business', 'Finance', 'Consulting'],
    ageRange: [17, 27],
  },
  {
    key: 'healthcare_mentee',
    label: 'Healthcare Mentee',
    type: 'mentee',
    professions: ['Student', 'Nursing Student', 'Medical Student', 'Pharmacy Student'],
    skills: ['Biology', 'Chemistry', 'Communication', 'Teamwork'],
    educationLevels: ['A-Levels', 'BTEC', "Bachelor's Degree"],
    degrees: ['BSc Biology', 'BSc Nursing', 'BSc Medicine'],
    hobbies: ['Volunteering', 'Reading', 'Sports', 'Cooking'],
    industries: ['Healthcare', 'Medicine'],
    ageRange: [17, 27],
  },
  {
    key: 'aspiring_entrepreneur',
    label: 'Aspiring Entrepreneur',
    type: 'mentee',
    professions: ['Student', 'Intern', 'Startup Enthusiast'],
    skills: ['Entrepreneurship', 'Business Strategy', 'Networking', 'Public Speaking'],
    educationLevels: ['A-Levels', "Bachelor's Degree", 'BTEC'],
    degrees: ['BSc Business', 'BSc Marketing'],
    hobbies: ['Networking', 'Traveling', 'Reading', 'Mentoring'],
    industries: ['Business', 'Startups', 'Marketing'],
    ageRange: [17, 27],
  },
];

export default function GenerateRandomProfile() {
  const [loading, setLoading] = useState(false);
  const [error, setError] = useState<string | null>(null);
  const [success, setSuccess] = useState<string | null>(null);
  const [count, setCount] = useState(1);
  const [type, setType] = useState<'mentor' | 'mentee'>('mentor');
  const [useArchetype, setUseArchetype] = useState(false);
  const [archetype, setArchetype] = useState('random');
  const [generateSampleData, setGenerateSampleData] = useState(false);
  const [generateMentees, setGenerateMentees] = useState(false);
  const [overwriteAvailability, setOverwriteAvailability] = useState(false);
  const [mentorSearch, setMentorSearch] = useState('');
  const [availableMentors, setAvailableMentors] = useState<AvailableMentor[]>([]);
  const [selectedMentors, setSelectedMentors] = useState<string[]>([]);
  const [showMentorSelector, setShowMentorSelector] = useState(false);

  const getRandomElement = <T,>(array: T[]): T => {
    if (!array || array.length === 0) {
      throw new Error('Cannot get random element from empty array');
    }
    return array[Math.floor(Math.random() * array.length)];
  };

  const getRandomElements = <T,>(array: T[], count: number): T[] => {
    if (!array || array.length === 0 || count <= 0) {
      return [];
    }
    const shuffled = [...array].sort(() => 0.5 - Math.random());
    return shuffled.slice(0, count);
  };

  const getRandomSkills = (): string[] => {
    const allSkills = Object.values(skillsByCategory).flat();
    return getRandomElements(allSkills, Math.floor(Math.random() * 5) + 3);
  };

  const getDayName = (dayOfWeek: number): string => {
    const days = ['Sunday', 'Monday', 'Tuesday', 'Wednesday', 'Thursday', 'Friday', 'Saturday'];
    return days[dayOfWeek];
  };

  const generateRandomAvailability = (mentorId: string): MentorAvailability => {
    if (!mentorId || mentorId.trim() === '') {
      throw new Error('Mentor ID is required for generating availability');
    }
    
    const timeSlots: TimeSlot[] = [];
    const today = new Date();
    
    // Generate availability for the next 14 days (2 weeks)
    for (let i = 0; i < 14; i++) {
      const currentDate = new Date(today);
      currentDate.setDate(today.getDate() + i);
      const dateString = currentDate.toISOString().split('T')[0];
      const dayOfWeek = currentDate.getDay(); // 0 = Sunday, 1 = Monday, etc.
      
      // Skip weekends for most mentors (Monday = 1, Friday = 5)
      if (dayOfWeek === 0 || dayOfWeek === 6) {
        // Weekend availability - reduced hours, lower availability
        for (let hour = 10; hour < 16; hour++) { // 10 AM to 4 PM
          const startTime = `${hour.toString().padStart(2, '0')}:00`;
          const endTime = `${(hour + 1).toString().padStart(2, '0')}:00`;
          
          // 40% chance of being available on weekends
          const isAvailable = Math.random() > 0.6;
          
          timeSlots.push({
            id: `${mentorId}_${dateString}_${hour}`,
            day: getDayName(dayOfWeek),
            startTime,
            endTime,
            isAvailable,
            type: 'specific' as const
          });
        }
      } else {
        // Weekday availability - full business hours
        for (let hour = 9; hour < 18; hour++) { // 9 AM to 6 PM
          const startTime = `${hour.toString().padStart(2, '0')}:00`;
          const endTime = `${(hour + 1).toString().padStart(2, '0')}:00`;
          
          // 75% chance of being available on weekdays
          const isAvailable = Math.random() > 0.25;
          
          timeSlots.push({
            id: `${mentorId}_${dateString}_${hour}`,
            day: getDayName(dayOfWeek),
            startTime,
            endTime,
            isAvailable,
            type: 'specific' as const
          });
        }
      }
    }
    
    // Add some recurring weekly patterns for consistency
    const weekdays = ['Monday', 'Tuesday', 'Wednesday', 'Thursday', 'Friday'];
    weekdays.forEach((day) => {
      // Add recurring morning slots (9-11 AM)
      timeSlots.push({
        id: `${mentorId}_recurring_${day}_morning`,
        day: day,
        startTime: '09:00',
        endTime: '11:00',
        isAvailable: Math.random() > 0.2, // 80% chance of morning availability
        type: 'recurring' as const
      });
      
      // Add recurring afternoon slots (2-4 PM)
      timeSlots.push({
        id: `${mentorId}_recurring_${day}_afternoon`,
        day: day,
        startTime: '14:00',
        endTime: '16:00',
        isAvailable: Math.random() > 0.15, // 85% chance of afternoon availability
        type: 'recurring' as const
      });
    });
    
    // Add more sophisticated recurring patterns
    const recurringSlots = generateSampleRecurringAvailability(mentorId);
    timeSlots.push(...recurringSlots);
    
    // Add some special availability patterns (holidays, special events, etc.)
    const specialSlots = generateSpecialAvailability(mentorId);
    timeSlots.push(...specialSlots);
    
    return {
      mentorId,
      timeSlots,
      lastUpdated: new Date()
    };
  };

  const generateRandomBooking = (mentor: MentorMenteeProfile, mentorId: string): Booking => {
    if (!mentor || !mentorId || mentorId.trim() === '') {
      throw new Error('Mentor and mentor ID are required for generating bookings');
    }
    
    const today = new Date();
    const randomDaysAhead = Math.floor(Math.random() * 14); // 0-14 days ahead
    const sessionDate = new Date(today);
    sessionDate.setDate(today.getDate() + randomDaysAhead);
    
    const startHour = Math.floor(Math.random() * 8) + 9; // 9 AM to 5 PM
    const startTime = `${startHour.toString().padStart(2, '0')}:00`;
    const endTime = `${(startHour + 1).toString().padStart(2, '0')}:00`;
    
    const statuses: ('pending' | 'confirmed' | 'cancelled')[] = ['pending', 'confirmed', 'cancelled'];
    const status = statuses[Math.floor(Math.random() * statuses.length)];
    
    const isCalComBooking = Math.random() > 0.5; // 50% chance of being Cal.com booking
    
    // Create the base booking object
    const booking: Booking = {
      mentorName: mentor.name,
      mentorEmail: mentor.email,
      menteeName: `Test Mentee ${Math.floor(Math.random() * 1000)}`,
      menteeEmail: `mentee${Math.floor(Math.random() * 1000)}@example.com`,
      sessionDate: sessionDate.toISOString().split('T')[0],
      startTime,
      endTime,
      status,
      mentorId,
      menteeId: `mentee_${Math.random().toString(36).substr(2, 9)}`,
      duration: 60, // 1 hour sessions
      revenue: Math.floor(Math.random() * 50) + 25, // £25-75 per session
      createdAt: new Date()
    };
    
    // Only add Cal.com specific fields if it's a Cal.com booking
    if (isCalComBooking) {
      booking.meetLink = `https://meet.google.com/abc-defg-hij`;
      booking.eventId = `event_${Math.random().toString(36).substr(2, 9)}`;
      booking.isCalComBooking = true;
      booking.calComBookingId = `cal_${Math.random().toString(36).substr(2, 9)}`;
    } else {
      booking.isCalComBooking = false;
    }
    
    return booking;
  };

  // Generate some sample recurring availability patterns for mentors
  const generateSampleRecurringAvailability = (mentorId: string): TimeSlot[] => {
    if (!mentorId || mentorId.trim() === '') {
      return [];
    }
    
    const recurringSlots: TimeSlot[] = [];
    
    // Different availability patterns based on mentor type (randomized)
    const mentorType = Math.random();
    
    if (mentorType < 0.3) {
      // Early bird mentor - available early mornings
      const earlyPatterns = [
        { day: 'Monday', start: '07:00', end: '11:00', availability: 0.95 },
        { day: 'Tuesday', start: '07:00', end: '11:00', availability: 0.9 },
        { day: 'Wednesday', start: '07:00', end: '11:00', availability: 0.95 },
        { day: 'Thursday', start: '07:00', end: '11:00', availability: 0.9 },
        { day: 'Friday', start: '07:00', end: '11:00', availability: 0.85 }
      ];
      
      earlyPatterns.forEach((pattern, index) => {
        recurringSlots.push({
          id: `${mentorId}_recurring_${pattern.day}_early_${index}`,
          day: pattern.day,
          startTime: pattern.start,
          endTime: pattern.end,
          isAvailable: Math.random() < pattern.availability,
          type: 'recurring' as const
        });
      });
    } else if (mentorType < 0.6) {
      // Standard business hours mentor
      const standardPatterns = [
        { day: 'Monday', start: '09:00', end: '12:00', availability: 0.9 },
        { day: 'Monday', start: '14:00', end: '17:00', availability: 0.8 },
        { day: 'Tuesday', start: '10:00', end: '13:00', availability: 0.85 },
        { day: 'Tuesday', start: '15:00', end: '18:00', availability: 0.75 },
        { day: 'Wednesday', start: '09:00', end: '11:00', availability: 0.9 },
        { day: 'Wednesday', start: '13:00', end: '16:00', availability: 0.8 },
        { day: 'Thursday', start: '10:00', end: '14:00', availability: 0.85 },
        { day: 'Thursday', start: '15:00', end: '17:00', availability: 0.7 },
        { day: 'Friday', start: '09:00', end: '12:00', availability: 0.8 },
        { day: 'Friday', start: '14:00', end: '16:00', availability: 0.6 }
      ];
      
      standardPatterns.forEach((pattern, index) => {
        recurringSlots.push({
          id: `${mentorId}_recurring_${pattern.day}_standard_${index}`,
          day: pattern.day,
          startTime: pattern.start,
          endTime: pattern.end,
          isAvailable: Math.random() < pattern.availability,
          type: 'recurring' as const
        });
      });
    } else {
      // Evening mentor - available late afternoons and evenings
      const eveningPatterns = [
        { day: 'Monday', start: '16:00', end: '20:00', availability: 0.9 },
        { day: 'Tuesday', start: '16:00', end: '20:00', availability: 0.85 },
        { day: 'Wednesday', start: '16:00', end: '20:00', availability: 0.9 },
        { day: 'Thursday', start: '16:00', end: '20:00', availability: 0.85 },
        { day: 'Friday', start: '16:00', end: '19:00', availability: 0.8 },
        { day: 'Saturday', start: '10:00', end: '14:00', availability: 0.7 }
      ];
      
      eveningPatterns.forEach((pattern, index) => {
        recurringSlots.push({
          id: `${mentorId}_recurring_${pattern.day}_evening_${index}`,
          day: pattern.day,
          startTime: pattern.start,
          endTime: pattern.end,
          isAvailable: Math.random() < pattern.availability,
          type: 'recurring' as const
        });
      });
    }
    
    return recurringSlots;
  };

  // Generate special availability patterns (holidays, special events, etc.)
  const generateSpecialAvailability = (mentorId: string): TimeSlot[] => {
    if (!mentorId || mentorId.trim() === '') {
      return [];
    }
    
    const specialSlots: TimeSlot[] = [];
    const today = new Date();
    
    // Generate some special availability patterns for the next 30 days
    for (let i = 0; i < 30; i++) {
      const currentDate = new Date(today);
      currentDate.setDate(today.getDate() + i);
      const dateString = currentDate.toISOString().split('T')[0];
      const dayOfWeek = currentDate.getDay();
      
      // 10% chance of having special availability on any given day
      if (Math.random() < 0.1) {
        const specialType = Math.random();
        
        if (specialType < 0.3) {
          // Extended hours day
          for (let hour = 8; hour < 20; hour++) {
            specialSlots.push({
              id: `${mentorId}_special_extended_${dateString}_${hour}`,
              day: getDayName(dayOfWeek),
              startTime: `${hour.toString().padStart(2, '0')}:00`,
              endTime: `${(hour + 1).toString().padStart(2, '0')}:00`,
              isAvailable: Math.random() > 0.2, // 80% chance of availability
              type: 'specific' as const
            });
          }
        } else if (specialType < 0.6) {
          // Reduced hours day
          for (let hour = 12; hour < 16; hour++) {
            specialSlots.push({
              id: `${mentorId}_special_reduced_${dateString}_${hour}`,
              day: getDayName(dayOfWeek),
              startTime: `${hour.toString().padStart(2, '0')}:00`,
              endTime: `${(hour + 1).toString().padStart(2, '0')}:00`,
              isAvailable: Math.random() > 0.3, // 70% chance of availability
              type: 'specific' as const
            });
          }
        } else {
          // Weekend special availability
          if (dayOfWeek === 0 || dayOfWeek === 6) {
            for (let hour = 9; hour < 17; hour++) {
              specialSlots.push({
                id: `${mentorId}_special_weekend_${dateString}_${hour}`,
                day: getDayName(dayOfWeek),
                startTime: `${hour.toString().padStart(2, '0')}:00`,
                endTime: `${(hour + 1).toString().padStart(2, '0')}:00`,
                isAvailable: Math.random() > 0.4, // 60% chance of weekend availability
                type: 'specific' as const
              });
            }
          }
        }
      }
    }
    
    return specialSlots;
  };

  const generateAvailabilityForExistingMentors = async () => {
    setLoading(true);
    setError(null);
    setSuccess(null);

    try {
      // Get all existing mentors from the mentorProgram collection
      const mentorsQuery = query(
        collection(db, 'mentorProgram'),
        where('type', '==', 'mentor')
      );
      const mentorsSnapshot = await getDocs(mentorsQuery);
      
      if (mentorsSnapshot.empty) {
        setError('No mentors found to generate availability for.');
        return;
      }

      let generatedCount = 0;
      for (const mentorDoc of mentorsSnapshot.docs) {
        // Check if availability already exists for this mentor
        const availabilityQuery = query(
          collection(db, 'mentorAvailability'),
          where('mentorId', '==', mentorDoc.id)
        );
        const existingAvailability = await getDocs(availabilityQuery);
        
        // If overwriting, delete existing availability first
        if (overwriteAvailability && !existingAvailability.empty) {
          const deletePromises = existingAvailability.docs.map(doc => deleteDoc(doc.ref));
          await Promise.all(deletePromises);
        }
        
        // Generate availability if none exists or if overwriting
        if (existingAvailability.empty || overwriteAvailability) {
          const mentorData = mentorDoc.data();
          const mentorUid = mentorData.uid || mentorDoc.id; // Use uid if available, fallback to doc id
          const availabilityData = generateRandomAvailability(mentorUid);
          await setDoc(doc(db, 'mentorAvailability', mentorUid), availabilityData);
          generatedCount++;
        }
      }

      setSuccess(`Generated availability data for ${generatedCount} mentors!`);
    } catch (err) {
      console.error('Error generating availability:', err);
      setError('Failed to generate availability. Please try again.');
    } finally {
      setLoading(false);
    }
  };

  const fetchAvailableMentors = async () => {
    try {
      const mentorsQuery = query(
        collection(db, 'mentorProgram'),
        where('type', '==', 'mentor')
      );
      const mentorsSnapshot = await getDocs(mentorsQuery);
      
      const mentors = mentorsSnapshot.docs.map(doc => ({
        id: doc.id,
        uid: doc.data().uid || doc.id, // Use uid if available, fallback to doc id
        name: doc.data().name || 'Unknown Name',
        email: doc.data().email || 'No Email'
      }));
      
      setAvailableMentors(mentors);
    } catch (err) {
      console.error('Error fetching mentors:', err);
      setError('Failed to fetch available mentors.');
    }
  };

  const generateAvailabilityForSpecificMentors = async () => {
    if (selectedMentors.length === 0) {
      setError('Please select at least one mentor.');
      return;
    }

    setLoading(true);
    setError(null);
    setSuccess(null);

    try {
      let generatedCount = 0;
      
      for (const mentorId of selectedMentors) {
        // Find the mentor document to get their uid
        const mentorDoc = availableMentors.find(m => m.id === mentorId);
        if (!mentorDoc) continue;
        
        const mentorUid = mentorDoc.uid;
        
        // Check if availability already exists for this mentor
        const availabilityQuery = query(
          collection(db, 'mentorAvailability'),
          where('mentorId', '==', mentorUid)
        );
        const existingAvailability = await getDocs(availabilityQuery);
        
        // If overwriting, delete existing availability first
        if (overwriteAvailability && !existingAvailability.empty) {
          const deletePromises = existingAvailability.docs.map(doc => deleteDoc(doc.ref));
          await Promise.all(deletePromises);
        }
        
        // Generate availability if none exists or if overwriting
        if (existingAvailability.empty || overwriteAvailability) {
          const availabilityData = generateRandomAvailability(mentorUid);
          await setDoc(doc(db, 'mentorAvailability', mentorUid), availabilityData);
          generatedCount++;
        }
      }

      setSuccess(`Generated availability data for ${generatedCount} selected mentors!`);
      setSelectedMentors([]);
      setShowMentorSelector(false);
    } catch (err) {
      console.error('Error generating availability for specific mentors:', err);
      setError('Failed to generate availability for selected mentors.');
    } finally {
      setLoading(false);
    }
  };

  const toggleMentorSelection = (mentorId: string) => {
    if (!mentorId || mentorId.trim() === '') {
      return;
    }
    
    setSelectedMentors(prev => 
      prev.includes(mentorId) 
        ? prev.filter(id => id !== mentorId)
        : [...prev, mentorId]
    );
  };

  const filteredMentors = availableMentors.filter(mentor =>
    mentor && mentor.name && mentor.email && mentorSearch &&
    mentor.name.toLowerCase().includes(mentorSearch.toLowerCase()) ||
    mentor.email.toLowerCase().includes(mentorSearch.toLowerCase())
  );

  // Generate site-wide availability settings for mentors
  const generateSiteWideAvailability = async () => {
    setLoading(true);
    setError(null);
    setSuccess(null);

    try {
      // Get all existing mentors
      const mentorsQuery = query(
        collection(db, 'mentorProgram'),
        where('type', '==', 'mentor')
      );
      const mentorsSnapshot = await getDocs(mentorsQuery);
      
      if (mentorsSnapshot.empty) {
        setError('No mentors found to generate site-wide availability for.');
        return;
      }

      let generatedCount = 0;
      for (const mentorDoc of mentorsSnapshot.docs) {
        // Generate comprehensive availability data
        const mentorData = mentorDoc.data();
        const mentorUid = mentorData.uid || mentorDoc.id; // Use uid if available, fallback to doc id
        const availabilityData = generateRandomAvailability(mentorUid);
        
        // Always overwrite existing availability for site-wide generation
        await setDoc(doc(db, 'mentorAvailability', mentorUid), availabilityData);
        generatedCount++;
      }

      setSuccess(`Generated comprehensive site-wide availability for ${generatedCount} mentors!`);
    } catch (err) {
      console.error('Error generating site-wide availability:', err);
      setError('Failed to generate site-wide availability. Please try again.');
    } finally {
      setLoading(false);
    }
  };

  const generateRandomProfile = (): MentorMenteeProfile => {
    if (!type) {
      throw new Error('Profile type is required for generating profiles');
    }
    
    const archetypeList = type === 'mentor' ? mentorArchetypes : menteeArchetypes;
    const selectedArchetype = archetypeList.find(a => a.key === archetype);
    if (!useArchetype || !selectedArchetype || archetype === 'random') {
      const firstName = getRandomElement(firstNames);
      const lastName = getRandomElement(lastNames);
      const age = Math.floor(Math.random() * 43) + 18; // 18-60 years old
      const skills = getRandomSkills();
      const lookingFor = getRandomSkills();
      const industries = getRandomElements(industriesList, Math.floor(Math.random() * 3) + 1);

      // Filter education levels based on type
      const availableEducationLevels = type === 'mentee' 
        ? ukEducationLevels.filter(level => [
            'GCSEs', 'A-Levels', 'BTEC', 'Foundation Degree', "Bachelor's Degree"
          ].includes(level))
        : ukEducationLevels;

      return {
        uid: `generated_${Date.now()}_${Math.random().toString(36).substr(2, 9)}`,
        name: `${firstName} ${lastName}`,
        email: `${firstName.toLowerCase()}.${lastName.toLowerCase()}@example.com`,
        phone: `+44${Math.floor(Math.random() * 9000000000) + 1000000000}`,
        age: age.toString(),
        degree: `${getRandomElement(['BSc', 'BA', 'MSc', 'MA'])} ${getRandomElement(['Computer Science', 'Business', 'Engineering', 'Arts', 'Science'])}`,
        educationLevel: getRandomElement(availableEducationLevels),
        county: getRandomElement(ukCounties),
        profession: getRandomElement(professions),
        pastProfessions: getRandomElements(professions, Math.floor(Math.random() * 3) + 1),
        linkedin: `https://linkedin.com/in/${firstName.toLowerCase()}-${lastName.toLowerCase()}`,
        calCom: type === 'mentor' ? `https://${firstName.toLowerCase()}.cal.com/30min` : '',
        hobbies: getRandomElements(hobbies, Math.floor(Math.random() * 4) + 2),
        ethnicity: getRandomElement(ethnicityOptions),
        religion: getRandomElement(religionOptions),
        skills: type === 'mentor' ? skills : [],
        lookingFor: type === 'mentee' ? lookingFor : [],
        industries,
        type: type || 'mentor',
        isGenerated: "true",
      };
    }
    
    // Archetype-based generation
    if (!selectedArchetype) {
      throw new Error('Selected archetype is required for archetype-based generation');
    }
    
    const firstName = getRandomElement(firstNames);
    const lastName = getRandomElement(lastNames);
    const age = Math.floor(Math.random() * ((selectedArchetype.ageRange?.[1] || 60) - (selectedArchetype.ageRange?.[0] || 18) + 1)) + (selectedArchetype.ageRange?.[0] || 18);
    const skills = selectedArchetype.skills && selectedArchetype.skills.length > 0 ? getRandomElements(selectedArchetype.skills, Math.floor(Math.random() * 3) + 2) : getRandomSkills();
    const lookingFor = selectedArchetype.type === 'mentee' && selectedArchetype.skills && selectedArchetype.skills.length > 0 ? getRandomElements(selectedArchetype.skills, Math.floor(Math.random() * 3) + 2) : [];
    const industries = selectedArchetype.industries && selectedArchetype.industries.length > 0 ? getRandomElements(selectedArchetype.industries, 1) : getRandomElements(industriesList, 1);
    const degree = selectedArchetype.degrees && selectedArchetype.degrees.length > 0 ? getRandomElement(selectedArchetype.degrees) : getRandomElement(['BSc', 'BA', 'MSc', 'MA']);
    const educationLevel = selectedArchetype.educationLevels && selectedArchetype.educationLevels.length > 0 ? getRandomElement(selectedArchetype.educationLevels) : getRandomElement(ukEducationLevels);
    const profession = selectedArchetype.professions && selectedArchetype.professions.length > 0 ? getRandomElement(selectedArchetype.professions) : getRandomElement(professions);
    const hobbiesList = selectedArchetype.hobbies && selectedArchetype.hobbies.length > 0 ? getRandomElements(selectedArchetype.hobbies, Math.floor(Math.random() * 3) + 1) : getRandomElements(hobbies, Math.floor(Math.random() * 4) + 2);
    return {
      uid: `generated_${Date.now()}_${Math.random().toString(36).substr(2, 9)}`,
      name: `${firstName} ${lastName}`,
      email: `${firstName.toLowerCase()}.${lastName.toLowerCase()}@example.com`,
      phone: `+44${Math.floor(Math.random() * 9000000000) + 1000000000}`,
      age: age.toString(),
      degree,
      educationLevel,
      county: getRandomElement(ukCounties),
      profession,
      pastProfessions: [],
      linkedin: `https://linkedin.com/in/${firstName.toLowerCase()}-${lastName.toLowerCase()}`,
      calCom: selectedArchetype.type === 'mentor' ? `https://${firstName.toLowerCase()}.cal.com/30min` : '',
      hobbies: hobbiesList,
      ethnicity: getRandomElement(ethnicityOptions),
      religion: getRandomElement(religionOptions),
      skills: selectedArchetype.type === 'mentor' ? skills : [],
      lookingFor,
      industries,
      type: (selectedArchetype.type as 'mentor' | 'mentee') || type,
      isGenerated: "true",
    };
  };

  const handleGenerate = async () => {
    if (!type) {
      setError('Please select a profile type');
      return;
    }
    
    setLoading(true);
    setError(null);
    setSuccess(null);

    try {
      const profiles = Array.from({ length: count }, () => generateRandomProfile());
      
      for (const profile of profiles) {
<<<<<<< HEAD
        await addDoc(collection(firestore, 'mentorProgram'), profile);
=======
        // Add the profile to mentorProgram collection
        const docRef = await addDoc(collection(db, 'mentorProgram'), profile);
        
        // If it's a mentor, also generate availability data for testing
        if (profile.type === 'mentor') {
          const availabilityData = generateRandomAvailability(profile.uid);
          await setDoc(doc(db, 'mentorAvailability', profile.uid), availabilityData);
          
          // If sample data is enabled, generate some sample bookings
          if (generateSampleData) {
            const numBookings = Math.floor(Math.random() * 3) + 1; // 1-3 bookings per mentor
            for (let i = 0; i < numBookings; i++) {
              const bookingData = generateRandomBooking(profile, docRef.id);
              await addDoc(collection(db, 'bookings'), bookingData);
            }
          }
        }
      }

      // If generating mentors and mentees are requested, generate some mentees too
      if (type === 'mentor' && generateMentees) {
        const menteeCount = Math.min(count, 5); // Generate up to 5 mentees
        const menteeProfiles = Array.from({ length: menteeCount }, () => {
          const menteeProfile = generateRandomProfile();
          menteeProfile.type = 'mentee';
          return menteeProfile;
        });
        
        for (const menteeProfile of menteeProfiles) {
          await addDoc(collection(db, 'mentorProgram'), menteeProfile);
        }
>>>>>>> fa215321
      }

      const sampleDataText = generateSampleData ? ' (with sample bookings)' : '';
      const menteesText = (type === 'mentor' && generateMentees) ? ' (with sample mentees)' : '';
      setSuccess(`Successfully generated ${count} ${type}${count > 1 ? 's' : ''}!${type === 'mentor' ? ' (with availability data for testing)' : ''}${sampleDataText}${menteesText}`);
    } catch (err) {
      console.error('Error generating profiles:', err);
      setSuccess(null);
      setError('Failed to generate profiles. Please try again.');
    } finally {
      setLoading(false);
    }
  };

  return (
    <div className="mentor-management">
      <div className="mentor-management-header">
        <h2>🎲 Generate Test Data</h2>
        <p style={{ color: 'var(--gray-600)', marginTop: 8, fontSize: 14 }}>
          Create realistic test profiles and data for development and testing purposes
        </p>
      </div>

      {/* Profile Type Selection */}
      <div className="profile-type-selector">
        <div className="selector-tabs">
          <button
            className={`selector-tab ${type === 'mentor' ? 'active' : ''}`}
            onClick={() => setType('mentor')}
          >
            <FaChalkboardTeacher />
            <span>Mentors</span>
          </button>
          <button
            className={`selector-tab ${type === 'mentee' ? 'active' : ''}`}
            onClick={() => setType('mentee')}
          >
            <FaUserGraduate />
            <span>Mentees</span>
          </button>
        </div>
      </div>

      {/* Main Generation Section */}
      <div className="generation-section">
        <div className="generation-card primary">
          <div className="card-header">
            <div className="card-icon">✨</div>
            <div className="card-title">
              <h3>Generate New Profiles</h3>
              <p>Create new {type} profiles with realistic data</p>
            </div>
          </div>
          
          <div className="generation-controls">
            <div className="quantity-control">
              <label>Number of Profiles</label>
              <div className="quantity-input-group">
                <button 
                  className="quantity-btn"
                  onClick={() => setCount(Math.max(1, count - 1))}
                  disabled={count <= 1}
                >
                  -
                </button>
                <input
                  type="number"
                  min="1"
                  max="20"
                  value={count}
                  onChange={(e) => setCount(Math.min(20, Math.max(1, parseInt(e.target.value) || 1)))}
                  className="quantity-input"
                />
                <button 
                  className="quantity-btn"
                  onClick={() => setCount(Math.min(20, count + 1))}
                  disabled={count >= 20}
                >
                  +
                </button>
              </div>
            </div>

            <div className="options-grid">
              <div className="option-group">
                <label className="option-label">
                  <input 
                    type="checkbox" 
                    checked={useArchetype} 
                    onChange={e => setUseArchetype(e.target.checked)}
                    className="option-checkbox"
                  />
                  <span>Use Specific Archetype</span>
                </label>
                {useArchetype && (
                  <select 
                    value={archetype} 
                    onChange={e => setArchetype(e.target.value)}
                    className="archetype-select"
                  >
                    {(type === 'mentor' ? mentorArchetypes : menteeArchetypes).map(a => 
                      <option key={a.key} value={a.key}>{a.label}</option>
                    )}
                  </select>
                )}
              </div>

              {type === 'mentor' && (
                <>
                  <div className="option-group">
                    <label className="option-label">
                      <input 
                        type="checkbox" 
                        checked={generateSampleData} 
                        onChange={e => setGenerateSampleData(e.target.checked)}
                        className="option-checkbox"
                      />
                      <span>Include Sample Bookings</span>
                    </label>
                    <small>Creates 1-3 sample bookings per mentor</small>
                  </div>

                  <div className="option-group">
                    <label className="option-label">
                      <input 
                        type="checkbox" 
                        checked={generateMentees} 
                        onChange={e => setGenerateMentees(e.target.checked)}
                        className="option-checkbox"
                      />
                      <span>Generate Matching Mentees</span>
                    </label>
                    <small>Creates up to 5 mentees for testing</small>
                  </div>

                  <div className="option-group">
                    <label className="option-label">
                      <input 
                        type="checkbox" 
                        checked={overwriteAvailability} 
                        onChange={e => setOverwriteAvailability(e.target.checked)}
                        className="option-checkbox"
                      />
                      <span>Overwrite Existing Availability</span>
                    </label>
                    <small>Generate availability for mentors even if it already exists</small>
                  </div>
                </>
              )}
            </div>

            <button
              onClick={handleGenerate}
              disabled={loading}
              className="generate-btn primary"
            >
              {loading ? (
                <div className="loading-spinner">
                  <div className="spinner"></div>
                  <span>Generating...</span>
                </div>
              ) : (
                <>
                  <FaRandom />
                  <span>Generate {count} {type}{count > 1 ? 's' : ''}</span>
                </>
              )}
            </button>
          </div>
        </div>

        {/* Availability Generation Section */}
        <div className="generation-card secondary">
          <div className="card-header">
            <div className="card-icon">📅</div>
            <div className="card-title">
              <h3>Generate Availability Data</h3>
              <p>Add availability schedules to existing mentors</p>
            </div>
          </div>
          
          <div className="availability-info">
            <div className="info-item">
              <span className="info-icon">⏰</span>
              <span>7 days of time slots</span>
            </div>
            <div className="info-item">
              <span className="info-icon">🕘</span>
              <span>9 AM - 5 PM daily</span>
            </div>
            <div className="info-item">
              <span className="info-icon">📊</span>
              <span>70% availability rate</span>
            </div>
          </div>

          <div className="option-group" style={{ marginBottom: 20 }}>
            <label className="option-label">
              <input 
                type="checkbox" 
                checked={overwriteAvailability} 
                onChange={e => setOverwriteAvailability(e.target.checked)}
                className="option-checkbox"
              />
              <span>Overwrite Existing Availability</span>
            </label>
            <small>Generate availability for all mentors, even if it already exists</small>
          </div>

          <div className="availability-info">
            <div className="info-item">
              <span className="info-icon">📅</span>
              <span>Generate comprehensive availability data for all mentors, including specific dates, recurring patterns, and realistic scheduling preferences.</span>
            </div>
          </div>

          <div className="availability-actions">
            <button
              onClick={generateSiteWideAvailability}
              disabled={loading}
              className="generate-btn primary"
            >
              <FaChalkboardTeacher />
              <span>Generate Site-Wide Availability</span>
            </button>

            <button
              onClick={generateAvailabilityForExistingMentors}
              disabled={loading}
              className="generate-btn secondary"
            >
              <FaChalkboardTeacher />
              <span>Generate for All Mentors</span>
            </button>

            <button
              onClick={() => {
                setShowMentorSelector(!showMentorSelector);
                if (!showMentorSelector) {
                  fetchAvailableMentors();
                }
              }}
              disabled={loading}
              className="generate-btn secondary outline"
            >
              <FaChalkboardTeacher />
              <span>Select Specific Mentors</span>
            </button>
          </div>

          {/* Mentor Selector Modal */}
          {showMentorSelector && (
            <>
              {/* Backdrop */}
              <div 
                className="mentor-selector-backdrop"
                onClick={() => setShowMentorSelector(false)}
              />
              
              {/* Modal */}
              <div className="mentor-selector-modal">
                <div className="modal-header">
                  <h4>Select Mentors for Availability Generation</h4>
                  <button 
                    onClick={() => setShowMentorSelector(false)}
                    className="close-btn"
                  >
                    ×
                  </button>
                </div>
                
                <div className="search-section">
                  <input
                    type="text"
                    placeholder="Search mentors by name or email..."
                    value={mentorSearch}
                    onChange={(e) => setMentorSearch(e.target.value)}
                    className="mentor-search-input"
                  />
                </div>

                <div className="mentors-list">
                  {filteredMentors.map(mentor => (
                    <label key={mentor.id} className="mentor-item">
                      <input
                        type="checkbox"
                        checked={selectedMentors.includes(mentor.id)}
                        onChange={() => toggleMentorSelection(mentor.id)}
                        className="mentor-checkbox"
                      />
                      <div className="mentor-info">
                        <span className="mentor-name">{mentor.name}</span>
                        <span className="mentor-email">{mentor.email}</span>
                      </div>
                    </label>
                  ))}
                </div>

                <div className="modal-actions">
                  <button
                    onClick={generateAvailabilityForSpecificMentors}
                    disabled={loading || selectedMentors.length === 0}
                    className="generate-btn secondary"
                  >
                    <FaChalkboardTeacher />
                    <span>Generate for {selectedMentors.length} Selected</span>
                  </button>
                </div>
              </div>
            </>
          )}
        </div>
      </div>

      {/* Status Messages */}
      {error && (
        <div className="status-message error">
          <span className="status-icon">❌</span>
          <span>{error}</span>
        </div>
      )}
      {success && (
        <div className="status-message success">
          <span className="status-icon">✅</span>
          <span>{success}</span>
        </div>
      )}
    </div>
  );
} <|MERGE_RESOLUTION|>--- conflicted
+++ resolved
@@ -1,11 +1,6 @@
 import React, { useState } from 'react';
-<<<<<<< HEAD
 import { firestore } from '../../firebase/firebase';
-import { collection, addDoc } from 'firebase/firestore';
-=======
-import { db } from '../../firebase/firebase';
 import { collection, addDoc, query, where, getDocs, deleteDoc, setDoc, doc } from 'firebase/firestore';
->>>>>>> fa215321
 import { FaRandom, FaUserGraduate, FaChalkboardTeacher } from 'react-icons/fa';
 import { MentorMenteeProfile } from '../widgets/MentorAlgorithm/algorithm/matchUsers';
 import ukCounties from '../../constants/ukCounties';
@@ -884,7 +879,7 @@
     try {
       // Get all existing mentors from the mentorProgram collection
       const mentorsQuery = query(
-        collection(db, 'mentorProgram'),
+        collection(firestore, 'mentorProgram'),
         where('type', '==', 'mentor')
       );
       const mentorsSnapshot = await getDocs(mentorsQuery);
@@ -898,7 +893,7 @@
       for (const mentorDoc of mentorsSnapshot.docs) {
         // Check if availability already exists for this mentor
         const availabilityQuery = query(
-          collection(db, 'mentorAvailability'),
+          collection(firestore, 'mentorAvailability'),
           where('mentorId', '==', mentorDoc.id)
         );
         const existingAvailability = await getDocs(availabilityQuery);
@@ -914,7 +909,7 @@
           const mentorData = mentorDoc.data();
           const mentorUid = mentorData.uid || mentorDoc.id; // Use uid if available, fallback to doc id
           const availabilityData = generateRandomAvailability(mentorUid);
-          await setDoc(doc(db, 'mentorAvailability', mentorUid), availabilityData);
+          await setDoc(doc(firestore, 'mentorAvailability', mentorUid), availabilityData);
           generatedCount++;
         }
       }
@@ -931,7 +926,7 @@
   const fetchAvailableMentors = async () => {
     try {
       const mentorsQuery = query(
-        collection(db, 'mentorProgram'),
+        collection(firestore, 'mentorProgram'),
         where('type', '==', 'mentor')
       );
       const mentorsSnapshot = await getDocs(mentorsQuery);
@@ -972,7 +967,7 @@
         
         // Check if availability already exists for this mentor
         const availabilityQuery = query(
-          collection(db, 'mentorAvailability'),
+          collection(firestore, 'mentorAvailability'),
           where('mentorId', '==', mentorUid)
         );
         const existingAvailability = await getDocs(availabilityQuery);
@@ -986,7 +981,7 @@
         // Generate availability if none exists or if overwriting
         if (existingAvailability.empty || overwriteAvailability) {
           const availabilityData = generateRandomAvailability(mentorUid);
-          await setDoc(doc(db, 'mentorAvailability', mentorUid), availabilityData);
+          await setDoc(doc(firestore, 'mentorAvailability', mentorUid), availabilityData);
           generatedCount++;
         }
       }
@@ -1029,7 +1024,7 @@
     try {
       // Get all existing mentors
       const mentorsQuery = query(
-        collection(db, 'mentorProgram'),
+        collection(firestore, 'mentorProgram'),
         where('type', '==', 'mentor')
       );
       const mentorsSnapshot = await getDocs(mentorsQuery);
@@ -1047,7 +1042,7 @@
         const availabilityData = generateRandomAvailability(mentorUid);
         
         // Always overwrite existing availability for site-wide generation
-        await setDoc(doc(db, 'mentorAvailability', mentorUid), availabilityData);
+        await setDoc(doc(firestore, 'mentorAvailability', mentorUid), availabilityData);
         generatedCount++;
       }
 
@@ -1159,23 +1154,20 @@
       const profiles = Array.from({ length: count }, () => generateRandomProfile());
       
       for (const profile of profiles) {
-<<<<<<< HEAD
-        await addDoc(collection(firestore, 'mentorProgram'), profile);
-=======
         // Add the profile to mentorProgram collection
-        const docRef = await addDoc(collection(db, 'mentorProgram'), profile);
+        const docRef = await addDoc(collection(firestore, 'mentorProgram'), profile);
         
         // If it's a mentor, also generate availability data for testing
         if (profile.type === 'mentor') {
           const availabilityData = generateRandomAvailability(profile.uid);
-          await setDoc(doc(db, 'mentorAvailability', profile.uid), availabilityData);
+          await setDoc(doc(firestore, 'mentorAvailability', profile.uid), availabilityData);
           
           // If sample data is enabled, generate some sample bookings
           if (generateSampleData) {
             const numBookings = Math.floor(Math.random() * 3) + 1; // 1-3 bookings per mentor
             for (let i = 0; i < numBookings; i++) {
               const bookingData = generateRandomBooking(profile, docRef.id);
-              await addDoc(collection(db, 'bookings'), bookingData);
+              await addDoc(collection(firestore, 'bookings'), bookingData);
             }
           }
         }
@@ -1191,9 +1183,8 @@
         });
         
         for (const menteeProfile of menteeProfiles) {
-          await addDoc(collection(db, 'mentorProgram'), menteeProfile);
+          await addDoc(collection(firestore, 'mentorProgram'), menteeProfile);
         }
->>>>>>> fa215321
       }
 
       const sampleDataText = generateSampleData ? ' (with sample bookings)' : '';
