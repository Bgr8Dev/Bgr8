--- conflicted
+++ resolved
@@ -366,19 +366,11 @@
 
   const otherPartyName = userRole === 'mentor' ? booking.menteeName : booking.mentorName;
   const sessionDate = booking?.sessionDate
-<<<<<<< HEAD
     ? (
         // If it's a Firestore Timestamp, use .toDate(), otherwise assume it's a Date
         typeof (booking.sessionDate as { toDate?: () => Date }).toDate === 'function'
           ? (booking.sessionDate as { toDate: () => Date }).toDate()
           : (booking.sessionDate.toDate())
-=======
-    ? new Date(
-        // If it's a Firestore Timestamp, use .toDate(), otherwise assume it's a Date
-        typeof (booking.sessionDate as { toDate?: () => Date }).toDate === 'function'
-          ? (booking.sessionDate as { toDate: () => Date }).toDate()
-          : booking.sessionDate
->>>>>>> 9ae161d4
       ).toLocaleDateString('en-GB', {
         weekday: 'long',
         year: 'numeric',
