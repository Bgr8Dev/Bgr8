--- conflicted
+++ resolved
@@ -208,14 +208,9 @@
     const sections: SectionStatus = {
       'Personal Information': {
         completed: Boolean(profileForm.firstName.trim() && profileForm.lastName.trim() && 
-<<<<<<< HEAD
                    profileForm.email.trim() && profileForm.phone.trim() && 
                    profileForm.age.trim() && profileForm.county.trim() &&
                    profileForm.howDidYouHearAboutUs.trim()),
-=======
-                   profileForm.email.trim() && profileForm.aboutMe.trim() && profileForm.phone.trim() && 
-                   profileForm.age.trim() && profileForm.county.trim()),
->>>>>>> bd85dba8
         total: 7
       },
       'Education & Career': {
